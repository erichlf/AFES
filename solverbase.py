__author__ = "Erich L Foster <erichlf@gmail.com>"
__date__ = "2013-08-27"
__license__ = "GNU GPL version 3 or any later version"
#
#   adapted from solverbase.py in nsbench originally developed by
#   Anders Logg <logg@simula.no>
#

from dolfin import *
try:
    from dolfin_adjoint import *

    dolfin.parameters["adjoint"]["record_all"] = True
    adjointer = True
except:
    print "WARNING: Could not import DOLFIN-Adjoint. " \
        + "Adjointing will not be available."
    adjointer = False


from time import time
from os import getpid
from commands import getoutput
import sys

# Common solver parameters
maxiter = default_maxiter = 200
tolerance = default_tolerance = 1e-4


class SolverBase:

    '''
        SolverBase provides a general solver class for the various Solvers. Its
        purpose is take a weak_residual and then solve it using the theta-method
    '''

    def __init__(self, options):

        # Set global DOLFIN parameters
        parameters['form_compiler']['cpp_optimize'] = True
        parameters['allow_extrapolation'] = True
        nonLinearSolver = NewtonSolver()
        prm = nonLinearSolver.parameters
        prm['convergence_criterion'] = 'incremental'
        prm['absolute_tolerance'] = options['absolute_tolerance']
        prm['relative_tolerance'] = options['relative_tolerance']
        prm['report'] = options['monitor_convergence']

        # Set debug level
        set_log_active(options['debug'])

        self.mem = options['check_mem_usage']

        # initialize parameters
        try:  # Reynolds number
            self.Re = options['Re']
        except:
            self.Re = None
        try:  # Fluid depth
            self.H = options['H']
        except:
            self.H = None
        try:  # Rossby number
            self.Ro = options['Ro']
        except:
            self.Ro = None
        try:  # Froude number
            self.Fr = options['Fr']
        except:
            self.Fr = None
        try:
            self.Th = options['Theta']
        except:
            self.Th = None

        self.stabilize = options['stabilize']

        self.saveSolution = options['save_solution']
        if self.saveSolution:
            self.plotSolution = False
        else:
            self.plotSolution = options['plot_solution']
        self.saveFrequency = options['save_frequency']

        # initialize the time stepping method parameters
        try:
            self.theta = options['theta']  # time stepping method
        except:
            self.theta = 0.5

        # Reset some solver variables
        self._time = None
        self._cputime = 0.0
        self._timestep = 0

        # adaptivity options
        self.adaptive = options['adaptive']
        self.adaptRatio = options['adapt_ratio']
        self.maxAdapts = options['max_adaptations']
        self.adaptTOL = options['adaptive_TOL']
        self.onDisk = options['on_disk']

        self.optimize = options['optimize']

        # set the velocity and pressure element orders
        self.Pu = options['velocity_order']
        self.Pp = options['pressure_order']

        # Reset files for storing solution
        self.s = None
        self._ufile = None
        self._pfile = None
        self._uDualfile = None
        self._pDualfile = None
        self.eiFile = None
        self.meshfile = None
        self.optfile = None

        # Reset storage for functional values and errors
        self._t = []

        # create plot objects
        self.vizU = None
        self.vizP = None

    def solve(self, problem):
        '''
            This is the general solve class which will determine if adaptivity
            should be used or if a problem is an optimization problem.
        '''
        mesh = problem.mesh
        T = problem.T
        t0 = problem.t0
        # adjust time step so that we evenly divide time interval
        k = self.adjust_dt(t0, T, problem.k)

        # naming scheme
        self.s = 'results/' + self.prefix(problem) + self.suffix(problem)

        if self.adaptive:  # solve with adaptivity
            if adjointer:
                mesh, k = self.adaptivity(problem, mesh, T, t0, k)
            else:
                print "WARNING: You have requested adaptivity, but DOLFIN-Adjoint" \
                    + " doesn't appear to be installed."
                print "Solving without adaptivity."

        print 'Solving the primal problem.'
        self.file_naming(n=-1, dual=False)

        # record so that we can evaluate our functional
        if adjointer:
            parameters["adjoint"]["stop_annotating"] = \
                not (self.adaptive or (self.optimize
                                       and 'Optimize' in dir(problem)))

        func = 'functional' in dir(problem)
        W, w, m = self.forward_solve(problem, mesh, t0, T, k, func=func)
        if m is not None:
            print
            print 'The size of the functional is: %0.3G' % m

        # solve the optimization problem
        if(self.optimize and 'Optimize' in dir(problem)):
            if adjointer:
                problem.Optimize(self, W, w)
<<<<<<< HEAD

                self.s += 'Optimized'
                self.file_naming(n=-1, dual=False)

                parameters["adjoint"]["stop_annotating"] = True
=======
                self.s += 'Optimized'
                self.file_naming(n=-1, dual=False)
>>>>>>> 2ff8dd57
                W, w, m = self.forward_solve(problem, mesh, t0, T, k, func=func)
            else:
                print "WARNING: You have requested Optimization, but" \
                    + " DOLFIN-Adjoint doesn't appear to be installed."
                print "Not running optimization."

        return w

    def adaptivity(self, problem, mesh, T, t0, k):
        COND = 1
        # files specific to adaptivity
        self.eiFile = File(self.s + '_ei.pvd')  # error indicators
        nth = ('st', 'nd', 'rd', 'th')  # numerical descriptors

        # Adaptive loop
        i = 0
        m = 0  # initialize
        while(i <= self.maxAdapts and COND > self.adaptTOL):
            # setup file names
            self.file_naming(n=i, dual=False)
            # save our current mesh
            if not self.plotSolution:
                self.meshfile << mesh

            if i == 0:
                print 'Solving on initial mesh.'
            elif i < len(nth):
                print 'Solving on %d%s adapted mesh.' % (i, nth[i - 1])
            else:
                print 'Solving on %d%s adapted mesh.' % (i, nth[-1])

            # Solve primal and dual problems and compute error indicators
            m_ = m  # save the previous functional value
            W, w, m, ei = self.adaptive_solve(problem, mesh, t0, T, k)
            COND = self.condition(ei, m, m_)
            print 'DOFs=%d functional=%0.5G err_est=%0.5G' \
                % (mesh.num_vertices(), m, COND)

            if i == 0 and self.plotSolution:
                plot(ei, title="Error Indicators.", elevate=0.0)
                plot(mesh, title='Initial mesh', size=((600, 300)))
            elif (i == self.maxAdapts or COND <= self.adaptTOL) \
                    and self.plotSolution:
                plot(ei, title="Error Indicators.", elevate=0.0)
                plot(mesh, title='Final mesh', size=((600, 300)))
                interactive()
            elif not self.plotSolution:
                self.eiFile << ei

            # Refine the mesh
            print 'Refining mesh.'
            mesh = self.adaptive_refine(mesh, ei)
            if 'time_step' in dir(problem):
                k = self.adjust_dt(t0, T, problem.time_step(problem.Ubar, mesh))

            adj_reset()  # reset the dolfin-adjoint

            i += 1

        if i > self.maxAdapts and COND > self.adaptTOL:
            s = 'Warning reached max adaptive iterations with' \
                + 'sum(abs(EI))=%0.3G.  Solution may not be accurate.' \
                % COND
            print s

        return mesh, k

    def adaptive_solve(self, problem, mesh, t0, T, k):
        '''
            Adaptive solve applies the error representation to goal-oriented
            adaptivity. This is all done automatically using the weak_residual.
        '''
        print 'Solving the primal problem.'
        parameters["adjoint"]["stop_annotating"] = False

        N = int(round((T - t0) / k))

        assert self.onDisk <= 1. or self.onDisk >= 0.
        if self.onDisk > 0:
            adj_checkpointing(strategy='multistage', steps=N,
                              snaps_on_disk=int(self.onDisk * N),
                              snaps_in_ram=int((1. - self.onDisk) * N),
                              verbose=False)

        W, w, m = self.forward_solve(problem, mesh, t0, T, k, func=True)
        parameters["adjoint"]["stop_annotating"] = True
        self._timestep = 0  # reset the time step to zero

        phi = Function(W)

        # Generate error indicators
        Z = FunctionSpace(mesh, "DG", 0)
        z = TestFunction(Z)
        ei = Function(Z, name='Error Indicator')
        LR1 = 0.

        # Generate the dual problem
        J = Functional(problem.functional(W, w) * dt, name='DualArgument')
        timestep = None
        wtape = []
        phi = []

        print
        print 'Solving the dual problem.'
        for (adj, var) in compute_adjoint(J, forget=False):
            if var.name == 'w' and timestep != var.timestep:
                timestep = var.timestep
                # Compute error indicators ei
                wtape.append(DolfinAdjointVariable(w).
                             tape_value(timestep=timestep))
                phi.append(adj)
                self.update(problem, None, W, adj, dual=True)

        self._timestep = 0  # reset the time step to zero

        print 'Building error indicators.'

        for i in range(0, len(wtape) - 2):
            # the tape is backwards so i+1 is the previous time step
            wtape_theta = self.theta * \
                wtape[i] + (1. - self.theta) * wtape[i + 1]
            LR1 = self.weak_residual(problem, Constant(k), W, wtape_theta,
                                     wtape[i], wtape[i + 1], z * phi[i],
                                     ei_mode=True)
            ei.vector()[:] += assemble(LR1, annotate=False).array()
        return W, w, m, ei

    def condition(self, ei, m, m_):
        '''
            Adaptive stopping criterion for non-Galerkin-orthogonal problems.
            Overload this for Galerkin-orthogonal problems.
            ei - error indicators (non-Galerkin-orthogonal problems)
            m - current functional size (Galerkin-orthogonal problems)
            m_ - previous functional size (Galerkin-orthogonal problems)
        '''
        c = abs(sum(ei.vector()))

        return c

    def forward_solve(self, problem, mesh, t0, T, k, func=False):
        '''
            Here we take the weak_residual and apply boundary conditions and
            then send it to time_stepper for solving.
        '''
        # Define function spaces
        # we do it this way so that it can be overloaded
        W = self.function_space(mesh)

        ic = problem.initial_conditions(W)

        # define trial and test function
        wt = TestFunction(W)
        if adjointer:  # only use annotation if DOLFIN-Adjoint was imported
            w = Function(W, name='w')
            w_ = Function(ic, name='w_')
        else:
            w = Function(W)
            w_ = Function(ic)

        theta = self.theta
        w_theta = (1. - theta) * w_ + theta * w

        # weak form of the primal problem
        F = self.weak_residual(problem, Constant(k), W, w_theta, w, w_, wt,
                               ei_mode=False)

        w, m = self.timeStepper(problem, t0, T, k, W, w, w_, F, func=func)

        return W, w, m

    # define functions spaces
    def function_space(self, mesh):
        '''
            Sets up a general mixed function space. We assume there are only two
            variables and the first variable is vector valued. To use something
            different the user can overload this in their Solver.
        '''
        V = VectorFunctionSpace(mesh, 'CG', self.Pu)
        Q = FunctionSpace(mesh, 'CG', self.Pp)
        W = MixedFunctionSpace([V, Q])

        return W

    def weak_residual(self, problem, k, W, w, ww, w_, wt, ei_mode=False):

        print "NO WEAK RESIDUAL PROVIDED: You must define a weak_residual for" \
            + " this code to work."
        sys.exit(1)

    # Refine the mesh based on error indicators
    def adaptive_refine(self, mesh, ei):
        '''
            Take a mesh and the associated error indicators and refine
            adapt_ratio% of cells.
        '''
        gamma = abs(ei.vector().array())

        # Mark cells for refinement
        cell_markers = MeshFunction("bool", mesh, mesh.topology().dim())
        gamma_0 = sorted(gamma,
                         reverse=True)[int(len(gamma) * self.adaptRatio) - 1]
        for c in cells(mesh):
            cell_markers[c] = gamma[c.index()] > gamma_0

        # Refine mesh
        mesh = refine(mesh, cell_markers)

        return mesh

    def adjust_dt(self, t0, T, k):
        '''
            Adjust time step so that we evenly divide the time interval, but
            ensure that the new time step is always smaller than the original.
        '''
        div, rem = divmod((T - t0), k)
        if rem is not 0:
            k = (T - t0) / (div + 1)

        return k

    def timeStepper(self, problem, t, T, k, W, w, w_, F, func=False):
        '''
            Time stepper for solver using theta-method.
        '''
        if func:
            m = 0
        else:
            m = None
        bcs = problem.boundary_conditions(W, t)
        # Time loop
        self.start_timing()

        # plot and save initial condition
        self.update(problem, t, W, w_)

        if adjointer:  # only needed if DOLFIN-Adjoint has been imported
            adj_start_timestep(t)

<<<<<<< HEAD
        while t <= T - k / 2.:
=======
        while t < T - k / 2.:
>>>>>>> 2ff8dd57
            t += k

            if('update' in dir(problem)):
                bcs = problem.update(W, t)

            if 'pre_step' in dir(self):
                self.pre_step(problem, t, k, W, w)

            solve(F == 0, w, bcs=bcs)

            w_.assign(w)
            if func:
                if adjointer:  # annotation only works with DOLFIN-Adjoint
                    m += k * assemble(problem.functional(W, w_),
                                      annotate=False)
                else:
                    m += k * assemble(problem.functional(W, w_))

            if 'post_step' in dir(self):
                self.post_step(problem, t, k, W, w)

            if adjointer:  # only needed if DOLFIN-Adjoint has been imported
<<<<<<< HEAD
                adj_inc_timestep(t, finished=t > T)
=======
                adj_inc_timestep(t, finished=t >= (T - k/2.))
>>>>>>> 2ff8dd57

            # Update
            self.update(problem, t, W, w_)

        return w_, m

    def update(self, problem, t, W, w, dual=False):
        '''
            Saves or plots the data at each time step.
        '''
        # Add to accumulated CPU time
        timestep_cputime = time() - self._time
        self._cputime += timestep_cputime

        if t is not None:  # Store time steps
            self._t.append(t)

        if self.saveSolution:  # Save solution
            self.Save(problem, w, dual=dual)
        elif self.plotSolution:  # Plot solution
            self.Plot(problem, W, w)

        # Check memory usage
        if self.mem:
            print 'Memory usage is:', self.getMyMemoryUsage()

        # Print progress
        if not dual:
            s = 'Time step %d finished in %g seconds, ' \
                % (self._timestep, timestep_cputime)
            s += '%g%% done (t = %g, T = %g).' % (100.0 * (t / problem.T), t,
                                                  problem.T)
            sys.stdout.flush()
            sys.stdout.write('\033[K')
            sys.stdout.write(s + '\r')

            # record current time
            self._time = time()

        # Increase time step
        self._timestep += 1

    def Save(self, problem, w, dual=False):
        '''
            Save a variables associated with a time step. Here we assume there
            are two variables where the first variable is vector-valued and the
            second variable is a scalar. If this doesn't fit the particular
            solvers variables the user will need to overload this function.
        '''
        u = w.split()[0]
        p = w.split()[1]

        if self.saveFrequency != 0 \
                and ((self._timestep - 1) % self.saveFrequency == 0
                     or self._timestep == 0 or self._timestep == problem.T):
            if not dual:
                self._ufile << u
                self._pfile << p
            else:
                self._uDualfile << u
                self._pDualfile << p

    def file_naming(self, n=-1, dual=False):
        '''
            Names our files for saving variables. Here we assume there are
            two variables where the first variable is vector-valued and the
            second variable is a scalar. If this doesn't fit the particular
            solvers variables the user will need to overload this function.
        '''
        if n == -1:
            self._ufile = File(self.s + '_u.pvd', 'compressed')
            self._pfile = File(self.s + '_p.pvd', 'compressed')
            self._uDualfile = File(self.s + '_uDual.pvd', 'compressed')
            self._pDualfile = File(self.s + '_pDual.pvd', 'compressed')
            self.meshfile = File(self.s + '_mesh.xml')
        else:
            self._ufile = File(self.s + '_u%02d.pvd' % n, 'compressed')
            self._pfile = File(self.s + '_p%02d.pvd' % n, 'compressed')
            self._uDualfile = File(self.s + '_uDual%02d.pvd' % n, 'compressed')
            self._pDualfile = File(self.s + '_pDual%02d.pvd' % n, 'compressed')
            self.meshfile = File(self.s + '_mesh%02d.xml' % n)

    # this is a separate function so that it can be overloaded
    def Plot(self, problem, W, w):
        '''
            Plots our variables associated with a time step. Here we assume
            there are two variables where the first variable is vector-valued
            and the second variable is a scalar. If this doesn't fit the
            particular solvers variables the user will need to overload this
            function.
        '''
        u = w.split()[0]
        p = w.split()[1]

        if self.vizU is None:
            # Plot velocity and pressure
            self.vizU = plot(u, title='Velocity', rescale=True)
            self.vizP = plot(p, title='Pressure', rescale=True, elevate=0.0)
        else:
            self.vizU.plot(u)
            self.vizP.plot(p)

    def prefix(self, problem):
        '''
            Obtains the beginning of file naming, e.g. Probem Name, Solver Name,
            dimension, etc.
        '''
        # Return file prefix for output files
        p = problem.__module__.split('.')[-1]
        if problem.mesh.topology().dim() > 2:
            p += '3D'
        else:
            p += '2D'
        s = self.__module__.split('.')[-1]
        if self.stabilize and 'stabilization_parameters' in dir(self):
            s += 'Stabilized'

        return problem.output_location + s + p

    def suffix(self, problem):
        '''
            Obtains the run specific data for file naming, e.g. Nx, k, etc.
        '''
        s = ''

        # Return file suffix for output files
        if self.Re is not None:
            s = 'Re' + str(int(self.Re))
        if self.Ro is not None:
            s += 'Ro' + str(self.Ro)
        if self.Fr is not None:
            s += 'Fr' + str(self.Fr)
        if self.Th is not None:
            s += 'Th' + str(self.Th)

        s += 'T' + str(problem.T)
        if problem.Nx is not None:
            s += 'Nx' + str(problem.Nx)
        if problem.Ny is not None:
            s += 'Ny' + str(problem.Ny)
        if problem.mesh.topology().dim() > 2 and problem.Nz is not None:
            s += 'Nz' + str(problem.Nz)

        s += 'K' + str(int(1. / problem.k))

        return s

    def getMyMemoryUsage(self):
        '''
            Determines how much memory we are using.
        '''
        mypid = getpid()
        mymemory = getoutput('ps -o rss %s' % mypid).split()[1]
        return mymemory

    def start_timing(self):
        '''
            Start timing, will be paused automatically during update
            and stopped when the end-time is reached.
        '''
        self._time = time()<|MERGE_RESOLUTION|>--- conflicted
+++ resolved
@@ -165,16 +165,9 @@
         if(self.optimize and 'Optimize' in dir(problem)):
             if adjointer:
                 problem.Optimize(self, W, w)
-<<<<<<< HEAD
-
                 self.s += 'Optimized'
                 self.file_naming(n=-1, dual=False)
-
                 parameters["adjoint"]["stop_annotating"] = True
-=======
-                self.s += 'Optimized'
-                self.file_naming(n=-1, dual=False)
->>>>>>> 2ff8dd57
                 W, w, m = self.forward_solve(problem, mesh, t0, T, k, func=func)
             else:
                 print "WARNING: You have requested Optimization, but" \
@@ -413,11 +406,7 @@
         if adjointer:  # only needed if DOLFIN-Adjoint has been imported
             adj_start_timestep(t)
 
-<<<<<<< HEAD
         while t <= T - k / 2.:
-=======
-        while t < T - k / 2.:
->>>>>>> 2ff8dd57
             t += k
 
             if('update' in dir(problem)):
@@ -440,11 +429,7 @@
                 self.post_step(problem, t, k, W, w)
 
             if adjointer:  # only needed if DOLFIN-Adjoint has been imported
-<<<<<<< HEAD
-                adj_inc_timestep(t, finished=t > T)
-=======
                 adj_inc_timestep(t, finished=t >= (T - k/2.))
->>>>>>> 2ff8dd57
 
             # Update
             self.update(problem, t, W, w_)
